﻿<Project Sdk="Microsoft.NET.Sdk">

  <PropertyGroup>
    <TargetFramework>netstandard2.0</TargetFramework>
    <LangVersion>8.0</LangVersion>
    <ApplicationIcon>favicon.ico</ApplicationIcon>
<<<<<<< HEAD
    <Version>0.1.15-alpha</Version>
=======
    <Version>0.1.16-alpha</Version>
>>>>>>> b38cacb7
    <Description>FeatureLoom is a C# development framework that focuses on a lean development and efficient code, speeds-up development by simplification while offering opt-in for a high level of control, promotes modular and extensible code by introducing means to easily decouple components with asynchronous communication, strives for high performance and a small memory footprint, equally supports synchronous and asynchronous programming to allow the right approach at the right time.</Description>
    <Copyright>Copyright (c) 2020 Michael Gehling</Copyright>
    <PackageProjectUrl>https://github.com/MichaelGehling/FeatureLoom</PackageProjectUrl>
    <RepositoryUrl>https://github.com/MichaelGehling/FeatureLoom</RepositoryUrl>
    <PackageTags>c#, state machine, data flow, messaging, communication, extensions, workflow,</PackageTags>
    <PackageReleaseNotes>FeauterLoom is currently in a mixed state.
Some features are in a ready to release state, some are still in a prototype state.</PackageReleaseNotes>
    <GeneratePackageOnBuild>true</GeneratePackageOnBuild>
    <IncludeSymbols>true</IncludeSymbols>
    <SymbolPackageFormat>snupkg</SymbolPackageFormat>
    <NeutralLanguage>en</NeutralLanguage>
    <PackageLicenseFile>LICENSE</PackageLicenseFile>
    <PackageIcon>FeatureLoom_128.png</PackageIcon>
<<<<<<< HEAD
    <AssemblyVersion>0.1.15.0</AssemblyVersion>
    <FileVersion>0.1.15.0</FileVersion>
=======
    <AssemblyVersion>0.1.16.0</AssemblyVersion>
    <FileVersion>0.1.16.0</FileVersion>
>>>>>>> b38cacb7
    <Authors>Michael Gehling</Authors>
    <Product>FeatureLoom</Product>
  </PropertyGroup>

  <PropertyGroup Condition="'$(Configuration)|$(Platform)'=='Release|AnyCPU'">
    <Optimize>true</Optimize>
  </PropertyGroup>

  <ItemGroup>
    <None Include="..\LICENSE" Link="LICENSE">
      <PackagePath></PackagePath>
      <Pack>True</Pack>
    </None>
    <None Include="..\LICENSE">
      <Pack>True</Pack>
      <PackagePath></PackagePath>
    </None>
    <None Include="..\Resources\FeatureLoom_128.png" Link="FeatureLoom_128.png">
      <PackagePath></PackagePath>
      <Pack>True</Pack>
    </None>
    <None Include="..\Resources\FeatureLoom_128.png">
      <Pack>True</Pack>
      <PackagePath></PackagePath>
    </None>
  </ItemGroup>

  <ItemGroup>
    <PackageReference Include="Newtonsoft.Json" Version="13.0.1" />
  </ItemGroup>

</Project><|MERGE_RESOLUTION|>--- conflicted
+++ resolved
@@ -4,11 +4,7 @@
     <TargetFramework>netstandard2.0</TargetFramework>
     <LangVersion>8.0</LangVersion>
     <ApplicationIcon>favicon.ico</ApplicationIcon>
-<<<<<<< HEAD
-    <Version>0.1.15-alpha</Version>
-=======
     <Version>0.1.16-alpha</Version>
->>>>>>> b38cacb7
     <Description>FeatureLoom is a C# development framework that focuses on a lean development and efficient code, speeds-up development by simplification while offering opt-in for a high level of control, promotes modular and extensible code by introducing means to easily decouple components with asynchronous communication, strives for high performance and a small memory footprint, equally supports synchronous and asynchronous programming to allow the right approach at the right time.</Description>
     <Copyright>Copyright (c) 2020 Michael Gehling</Copyright>
     <PackageProjectUrl>https://github.com/MichaelGehling/FeatureLoom</PackageProjectUrl>
@@ -22,13 +18,8 @@
     <NeutralLanguage>en</NeutralLanguage>
     <PackageLicenseFile>LICENSE</PackageLicenseFile>
     <PackageIcon>FeatureLoom_128.png</PackageIcon>
-<<<<<<< HEAD
-    <AssemblyVersion>0.1.15.0</AssemblyVersion>
-    <FileVersion>0.1.15.0</FileVersion>
-=======
     <AssemblyVersion>0.1.16.0</AssemblyVersion>
     <FileVersion>0.1.16.0</FileVersion>
->>>>>>> b38cacb7
     <Authors>Michael Gehling</Authors>
     <Product>FeatureLoom</Product>
   </PropertyGroup>
