﻿using FeatureLoom.Services;
using FeatureLoom.Time;
using System;
using System.Threading.Tasks;

namespace FeatureLoom.Scheduling
{
    /// <summary>
    /// Static shortcut for "Service<ISchedulerService>.Instance".
    /// If no ISchedulerService is initialized as Service<ISchedulerService> it will use SchedulerService as the default.
    /// Calls the Trigger() method of all registered ISchedule objects in a loop.
    /// After each ISchedule was triggered the scheduler waits for some time. 
    /// The waiting time will most likely not exceed any of the maxDelay values returned by the trigger() calls,
    /// but the time may be a lot shorter.
    /// </summary>
    public static class Scheduler
    {
        static Scheduler()
        {
            ServiceRegistry.DeclareServiceType(typeof(SchedulerService));
        }
<<<<<<< HEAD

        public static void AddSchedule(ISchedule schedule) => Service<IScheduler>.Instance.AddSchedule(schedule);
        public static bool ClearAllSchedulesAndStop(TimeSpan timeout) => Service<IScheduler>.Instance.ClearAllSchedulesAndStop(timeout);
        public static void InterruptWaiting() => Service<IScheduler>.Instance.InterruptWaiting();
        public static ActionSchedule ScheduleAction(string name, Func<DateTime, TimeFrame> triggerAction) => Service<IScheduler>.Instance.ScheduleAction(name, triggerAction);
=======
        /// <summary>
        /// Adds a schedule object to the scheduler, to be triggered cyclically.
        /// NOTE: The scheduler only keeps a weak reference to the schedule. If the schedule is not kept in another reference, it will be garbage collected.
        /// </summary>        
        public static void AddSchedule(ISchedule schedule) => Service<ISchedulerService>.Instance.AddSchedule(schedule);

        /// <summary>
        /// Resets the scheduler.
        /// </summary>
        /// <returns>The returned task completes when the scheduler is reset.</returns>
        public static Task ClearAllSchedulesAndStop() => Service<ISchedulerService>.Instance.ClearAllSchedulesAndStop();

        /// <summary>
        /// Interrupts waiting and immediatly lets the scheduler trigger all schedules.
        /// </summary>
        public static void InterruptWaiting() => Service<ISchedulerService>.Instance.InterruptWaiting();

        /// <summary>
        /// Creates a new schedule based on a passed lamda function, adds it to the scheduler and returns it.
        /// NOTE: The scheduler only keeps a weak reference to the created schedule. If the returned schedule is not kept in another reference, it will be garbage collected.
        /// </summary>
        /// <param name="name">The name of the new schedule</param>
        /// <param name="triggerAction">The function takes the current time as input parameter and returns a tuple with two values:
        /// 1. If the schedule continues (true) or if it finished (false) and 2. the longest possible wait time when it needs to be triggered again.</param>
        /// <returns>The created schedule.</returns>
        public static ActionSchedule ScheduleAction(string name, Func<DateTime, (bool, TimeSpan)> triggerAction) => Service<ISchedulerService>.Instance.ScheduleAction(name, triggerAction);
>>>>>>> 9bd789a3
    }
}<|MERGE_RESOLUTION|>--- conflicted
+++ resolved
@@ -19,30 +19,22 @@
         {
             ServiceRegistry.DeclareServiceType(typeof(SchedulerService));
         }
-<<<<<<< HEAD
-
-        public static void AddSchedule(ISchedule schedule) => Service<IScheduler>.Instance.AddSchedule(schedule);
-        public static bool ClearAllSchedulesAndStop(TimeSpan timeout) => Service<IScheduler>.Instance.ClearAllSchedulesAndStop(timeout);
-        public static void InterruptWaiting() => Service<IScheduler>.Instance.InterruptWaiting();
-        public static ActionSchedule ScheduleAction(string name, Func<DateTime, TimeFrame> triggerAction) => Service<IScheduler>.Instance.ScheduleAction(name, triggerAction);
-=======
         /// <summary>
         /// Adds a schedule object to the scheduler, to be triggered cyclically.
         /// NOTE: The scheduler only keeps a weak reference to the schedule. If the schedule is not kept in another reference, it will be garbage collected.
         /// </summary>        
         public static void AddSchedule(ISchedule schedule) => Service<ISchedulerService>.Instance.AddSchedule(schedule);
 
+        public static void AddSchedule(ISchedule schedule) => Service<ISchedulerService>.Instance.AddSchedule(schedule);
         /// <summary>
         /// Resets the scheduler.
         /// </summary>
         /// <returns>The returned task completes when the scheduler is reset.</returns>
         public static Task ClearAllSchedulesAndStop() => Service<ISchedulerService>.Instance.ClearAllSchedulesAndStop();
-
         /// <summary>
         /// Interrupts waiting and immediatly lets the scheduler trigger all schedules.
         /// </summary>
         public static void InterruptWaiting() => Service<ISchedulerService>.Instance.InterruptWaiting();
-
         /// <summary>
         /// Creates a new schedule based on a passed lamda function, adds it to the scheduler and returns it.
         /// NOTE: The scheduler only keeps a weak reference to the created schedule. If the returned schedule is not kept in another reference, it will be garbage collected.
@@ -51,7 +43,6 @@
         /// <param name="triggerAction">The function takes the current time as input parameter and returns a tuple with two values:
         /// 1. If the schedule continues (true) or if it finished (false) and 2. the longest possible wait time when it needs to be triggered again.</param>
         /// <returns>The created schedule.</returns>
-        public static ActionSchedule ScheduleAction(string name, Func<DateTime, (bool, TimeSpan)> triggerAction) => Service<ISchedulerService>.Instance.ScheduleAction(name, triggerAction);
->>>>>>> 9bd789a3
+        public static ActionSchedule ScheduleAction(string name, Func<DateTime, TimeFrame> triggerAction) => Service<IScheduler>.Instance.ScheduleAction(name, triggerAction);
     }
 }