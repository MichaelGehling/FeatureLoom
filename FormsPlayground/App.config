<<<<<<< HEAD
<?xml version="1.0" encoding="utf-8"?>
=======
﻿<?xml version="1.0" encoding="utf-8"?>
>>>>>>> 93f32671
<configuration>
    <startup> 
        <supportedRuntime version="v4.0" sku=".NETFramework,Version=v4.8"/>
    </startup>
  <runtime>
    <assemblyBinding xmlns="urn:schemas-microsoft-com:asm.v1">
      <dependentAssembly>
        <assemblyIdentity name="System.Runtime.CompilerServices.Unsafe" publicKeyToken="b03f5f7f11d50a3a" culture="neutral" />
        <bindingRedirect oldVersion="0.0.0.0-6.0.0.0" newVersion="6.0.0.0" />
      </dependentAssembly>
      <dependentAssembly>
        <assemblyIdentity name="System.Collections.Immutable" publicKeyToken="b03f5f7f11d50a3a" culture="neutral" />
        <bindingRedirect oldVersion="0.0.0.0-6.0.0.0" newVersion="6.0.0.0" />
      </dependentAssembly>
      <dependentAssembly>
        <assemblyIdentity name="System.Reflection.Metadata" publicKeyToken="b03f5f7f11d50a3a" culture="neutral" />
        <bindingRedirect oldVersion="0.0.0.0-6.0.0.1" newVersion="6.0.0.1" />
      </dependentAssembly>
      <dependentAssembly>
        <assemblyIdentity name="System.IO.Pipelines" publicKeyToken="cc7b13ffcd2ddd51" culture="neutral" />
        <bindingRedirect oldVersion="0.0.0.0-6.0.0.3" newVersion="6.0.0.3" />
      </dependentAssembly>
      <dependentAssembly>
        <assemblyIdentity name="Humanizer" publicKeyToken="979442b78dfc278e" culture="neutral" />
        <bindingRedirect oldVersion="0.0.0.0-2.14.0.0" newVersion="2.14.0.0" />
      </dependentAssembly>
    </assemblyBinding>
  </runtime>
</configuration><|MERGE_RESOLUTION|>--- conflicted
+++ resolved
@@ -1,34 +1,6 @@
-<<<<<<< HEAD
-<?xml version="1.0" encoding="utf-8"?>
-=======
 ﻿<?xml version="1.0" encoding="utf-8"?>
->>>>>>> 93f32671
 <configuration>
     <startup> 
         <supportedRuntime version="v4.0" sku=".NETFramework,Version=v4.8"/>
     </startup>
-  <runtime>
-    <assemblyBinding xmlns="urn:schemas-microsoft-com:asm.v1">
-      <dependentAssembly>
-        <assemblyIdentity name="System.Runtime.CompilerServices.Unsafe" publicKeyToken="b03f5f7f11d50a3a" culture="neutral" />
-        <bindingRedirect oldVersion="0.0.0.0-6.0.0.0" newVersion="6.0.0.0" />
-      </dependentAssembly>
-      <dependentAssembly>
-        <assemblyIdentity name="System.Collections.Immutable" publicKeyToken="b03f5f7f11d50a3a" culture="neutral" />
-        <bindingRedirect oldVersion="0.0.0.0-6.0.0.0" newVersion="6.0.0.0" />
-      </dependentAssembly>
-      <dependentAssembly>
-        <assemblyIdentity name="System.Reflection.Metadata" publicKeyToken="b03f5f7f11d50a3a" culture="neutral" />
-        <bindingRedirect oldVersion="0.0.0.0-6.0.0.1" newVersion="6.0.0.1" />
-      </dependentAssembly>
-      <dependentAssembly>
-        <assemblyIdentity name="System.IO.Pipelines" publicKeyToken="cc7b13ffcd2ddd51" culture="neutral" />
-        <bindingRedirect oldVersion="0.0.0.0-6.0.0.3" newVersion="6.0.0.3" />
-      </dependentAssembly>
-      <dependentAssembly>
-        <assemblyIdentity name="Humanizer" publicKeyToken="979442b78dfc278e" culture="neutral" />
-        <bindingRedirect oldVersion="0.0.0.0-2.14.0.0" newVersion="2.14.0.0" />
-      </dependentAssembly>
-    </assemblyBinding>
-  </runtime>
 </configuration>