﻿using System;
using System.Collections.Generic;
using System.Linq;
using System.Text;
using System.Threading.Tasks;
using System.Text.Json;
using FeatureLoom.Extensions;
using System.Reflection;
using System.Threading;
using System.Collections;
using Newtonsoft.Json.Linq;
using System.Globalization;
using Microsoft.VisualBasic;
using FeatureLoom.Workflows;
using Microsoft.Extensions.Primitives;
using FeatureLoom.Helpers;
using FeatureLoom.Time;
using FeatureLoom.Synchronization;
using System.Linq.Expressions;
using System.Reflection.Metadata;
using System.IO;
using System.Data;
using FeatureLoom.TCP;
using Microsoft.VisualBasic.FileIO;
using System.Text.Json.Serialization;

namespace Playground
{
    public class BaseDto
    {
        private double privBase = 0.77;
        protected int protBase = 1;
        public int pubBase = 2;

        public virtual void Mutate()
        {
            privBase = privBase * 2;
            protBase = protBase * 2;
            pubBase = pubBase * 2;
        }
    }

    public class TestDto : BaseDto
    {
        public object self;
        private int privInt = 42;
        public int myInt = 123;
        public string myString = "Hello: \\, \", \\, \n";
        public IMyInterface myEmbedded;
        public List<float> myFloats = new List<float>(){ 123.1f, 23.4f};
        public List<object> myObjects = new List<object>() { 99.9f, new MyEmbedded1(), "Hallo" };
        public IDictionary<string, IMyInterface> myEmbeddedDict = new Dictionary<string, IMyInterface>();
        public object someObj = "Something";

        public string MyProperty { get; set; } = "propValue";

        public TestDto(int myInt, IMyInterface myEmbedded)
        {
            this.myInt = myInt;
            this.myString = myString;
            this.myEmbedded = myEmbedded;
            //this.self = this;

            myEmbeddedDict["1"] = new MyEmbedded1();
            myEmbeddedDict["2"] = new MyEmbedded2();

            myObjects.Add(myEmbedded);
        }
        public TestDto() { }

        public override void Mutate()
        {
            base.Mutate();

            privInt = privInt * 2;
            myInt = myInt * 2;
            myString += "*";
            myEmbedded = new MyEmbedded1() { x = 42 };

        }
    }

    public interface IMyInterface
    {

    }

    public class MyEmbedded1 : IMyInterface
    {
        public int x = 1;
    }

    public class MyEmbedded2 : IMyInterface
    {
        public int y = 2;
    }

    public class TestDto2
    {
        public string str1 = "Mystring";
        public List<string> strList = new List<string>() { "Hallo1", "Hallo2", "Hallo3", "Hallo4", "Hallo5" };
        public int int1 = 12345;
        public double double1 = 12.1231;
    }



    public class JsonStringWriter
    {
        private StringBuilder sb = new StringBuilder();

        public JsonStringWriter(StringBuilder sb)
        {
            this.sb = sb;
        }

        public void WriteNullValue() => sb.Append("null");
        public void OpenObject() => sb.Append("{");
        public void CloseObject() => sb.Append("}");
        public void WriteTypeInfo(string typeName) => sb.Append("\"$type\":\"").Append(typeName).Append("\",");
        public void WriteValueFieldName() => sb.Append("\"$value\":");
        public void WritePrimitiveValue<T>(T value) => sb.Append(value.ToString());
        public void WriteStringValue(string str) => sb.Append('\"').WriteEscapedString(str).Append('\"');
        public void WriteRefObject(string refPath) => sb.Append("{\"$ref\":\"").Append(refPath).Append("\"}");
        public void OpenCollection() => sb.Append("[");
        public void CloseCollection() => sb.Append("]");
        public void WriteComma() => sb.Append(",");
        public void WritePreparedString(string str) => sb.Append(str);

        /*
        
        void CloseObject();
        void OpenCollection();
        void CloseCollection();
        void WriteLabel(string label);
        void WriteLabel(ArraySegment<byte> utf8Label);
        void WriteEncodedValue(string value);
        void WriteEncodedValue(ArraySegment<byte> utf8Value);
        void WriteValue(string value);
        void WriteValue(byte value);
        void WriteValue(sbyte value);
        void WriteValue(short value);
        void WriteValue(ushort value);
        void WriteValue(int value);
        void WriteValue(uint value);
        void WriteValue(long value);
        void WriteValue(ulong value);
        void WriteValue(float value);
        void WriteValue(double value);
        void WriteValue(decimal value);
        void WriteValue(bool value);
        void WriteValue(char value);
        void WriteValue(DateTime value);
        void WriteValue(TimeSpan value);
        void WriteValue<T>(T value) where T : Enum;
        */
    }


    public static class MyJsonSerializer
    {
        public class Settings
        {
            public TypeInfoHandling typeInfoHandling = TypeInfoHandling.AddDeviatingTypeInfo;
            public DataSelection dataSelection = DataSelection.PublicAndPrivateFields_CleanBackingFields;
            public ReferenceCheck referenceCheck = ReferenceCheck.AlwaysReplaceByRef;
            public int bufferSize = -1;
        }

        public enum DataSelection
        {
            PublicAndPrivateFields = 0,
            PublicAndPrivateFields_CleanBackingFields = 1,
            PublicFieldsAndProperties = 2,
        }

        public enum ReferenceCheck
        {
            NoRefCheck = 0,
            OnLoopThrowException = 1,
            OnLoopReplaceByNull = 2,
            OnLoopReplaceByRef = 3,
            AlwaysReplaceByRef = 4
        }

        public enum TypeInfoHandling
        {
            AddNoTypeInfo = 0,
            AddDeviatingTypeInfo = 1,
            AddAllTypeInfo = 2,
        }

        private struct Crawler
        {
            public JsonStringWriter writer;
            public Settings settings;
            public string currentPath;
            public Dictionary<object, string> pathMap;
            public StringBuilder sb;
            public string refPath;

            public static Crawler Root(object rootObj, Settings settings)
            {
                StringBuilder sb = new StringBuilder(settings.bufferSize);
                var writer = new JsonStringWriter(sb);

                if (settings.referenceCheck == ReferenceCheck.NoRefCheck)
                {
                    return new Crawler() 
                    { 
                        settings = settings, 
                        sb = sb,
                        writer = writer
                    };
                }

                return new Crawler()
                {
                    settings = settings,
                    currentPath = "$",
                    pathMap = new Dictionary<object, string>(){{rootObj, "$"}},
                    sb = sb,
                    writer = writer
                };
            }

            public Crawler NewChild(object child, string name)
            {
                if (settings.referenceCheck == ReferenceCheck.NoRefCheck) return this;

                string childRefPath = null;
                string childPath = currentPath + "." + name;
                if (child != null && child.GetType().IsClass && !(child is string))
                {
                    childRefPath = FindObjRefPath(child);
                    pathMap[child] = childPath;
                }

                return new Crawler()
                {
                    settings = settings,
                    currentPath = childPath,
                    pathMap = pathMap,
                    sb = sb,
                    refPath = childRefPath,
                    writer = writer
                };
            }

            public Crawler NewCollectionItem(object item, string fieldName, int index)
            {
                if (settings.referenceCheck == ReferenceCheck.NoRefCheck) return this;

                string childRefPath = null;
                string childPath = $"{currentPath}.{fieldName}[{index}]";
                if (item != null && item.GetType().IsClass && !(item is string))
                {
                    childRefPath = FindObjRefPath(item);
                    pathMap[item] = childPath;
                }

                return new Crawler()
                {
                    settings = settings,
                    currentPath = childPath,
                    pathMap = pathMap,
                    sb = sb,
                    refPath = childRefPath,
                    writer = writer
                };
            }

            private string FindObjRefPath(object obj)
            {
                if (settings.referenceCheck == ReferenceCheck.NoRefCheck) return null;                
                if (pathMap.TryGetValue(obj, out string path)) return path;
                else return null;
            }
        }

        static Settings defaultSettings = new Settings();

        private class TypeCache
        {
            public Dictionary<Type, List<MemberInfo>> memberInfos = new Dictionary<Type, List<MemberInfo>>();
            public Dictionary<MemberInfo, Action<object, MemberInfo, Crawler>> fieldWriters = new Dictionary<MemberInfo, Action<object, MemberInfo, Crawler>>();
            public Dictionary<Type, int> typeBufferInfo = new Dictionary<Type, int>();
        }
        static TypeCache[] typeCaches = InitTypeCaches();
        static FeatureLock typeCacheLock = new FeatureLock();

        private static TypeCache[] InitTypeCaches()
        {
            int numTypeCaches = Enum.GetValues(typeof(DataSelection)).Length;
            TypeCache[] typeCaches = new TypeCache[numTypeCaches];
            for (int i = 0; i < typeCaches.Length; i++)
            {
                typeCaches[i] = new TypeCache();
            }
            return typeCaches;
        }

        public static string Serialize<T>(T obj, Settings settings = null)
        {
            if (settings == null) settings = defaultSettings;            

            var oldCulture = Thread.CurrentThread.CurrentCulture;
            Thread.CurrentThread.CurrentCulture = CultureInfo.InvariantCulture;


            TypeCache typeCache = typeCaches[settings.dataSelection.ToInt()];
            Type objType = obj.GetType();

            bool autoBufferSize = false;
            if (settings.bufferSize < 0)
            {
                autoBufferSize = true;
                settings.bufferSize = 64;
                using (typeCacheLock.LockReadOnly())
                {
                    if (typeCache.typeBufferInfo.TryGetValue(objType, out var b)) settings.bufferSize = b;
                }
            }
            
            Crawler crawler = Crawler.Root(obj, settings);
            SerializeValue(obj, typeof(T), crawler);

            Thread.CurrentThread.CurrentCulture = oldCulture;

            if (autoBufferSize && crawler.sb.Length > settings.bufferSize)
            {
                using (typeCacheLock.Lock())
                {
                    typeCache.typeBufferInfo[objType] = crawler.sb.Length;
                }
            }
            return crawler.sb.ToString();
        }

        private static void SerializeValue(object obj, Type expectedType, Crawler crawler)
        {
            if (obj == null)
            {
                crawler.writer.WriteNullValue();
                return;
            }            
            
            Type objType = obj.GetType();
            bool deviatingType = expectedType != obj.GetType();

            if (objType.IsPrimitive)
            {
                PrepareUnexpectedValue(crawler, deviatingType, objType);
                crawler.writer.WritePrimitiveValue(obj);
                FinishUnexpectedValue(crawler, deviatingType);
                return;
            }
            if (obj is string str)
            {
                PrepareUnexpectedValue(crawler, deviatingType, objType);
                crawler.writer.WriteStringValue(str);
                FinishUnexpectedValue(crawler, deviatingType);
                return;
            }

            if (crawler.refPath != null)
            {
                if (crawler.settings.referenceCheck == ReferenceCheck.AlwaysReplaceByRef)
                {
                    crawler.writer.WriteRefObject(crawler.refPath);
                    return;
                }
                else if (crawler.currentPath.StartsWith(crawler.refPath))
                {
                    if (crawler.settings.referenceCheck == ReferenceCheck.OnLoopReplaceByRef)
                    {
                        crawler.writer.WriteRefObject(crawler.refPath);
                        return;
                    }
                    if (crawler.settings.referenceCheck == ReferenceCheck.OnLoopReplaceByNull)
                    {
                        crawler.writer.WriteNullValue();
                        return;
                    }
                    if (crawler.settings.referenceCheck == ReferenceCheck.OnLoopThrowException)
                    {
                        throw new Exception("Circular referencing detected!");
                    }
                }
            }

            if (obj is IEnumerable items && (obj is ICollection || objType.ImplementsGenericInterface(typeof(ICollection<>))))
            {
                PrepareUnexpectedValue(crawler, deviatingType, objType);
                SerializeCollection(objType, items, crawler);
                FinishUnexpectedValue(crawler, deviatingType);
                return;
            }

            SerializeComplexType(obj, expectedType, crawler);
            return;
        }

<<<<<<< HEAD
        static void PrepareUnexpectedValue(Crawler crawler, bool deviatingType, Type objType)
        {
            if (crawler.settings.typeInfoHandling == TypeInfoHandling.AddAllTypeInfo || (crawler.settings.typeInfoHandling == TypeInfoHandling.AddDeviatingTypeInfo && deviatingType))
            {
                crawler.writer.OpenObject();
                crawler.writer.WriteTypeInfo(objType.FullName);
                crawler.writer.WriteValueFieldName();
            }
        }

        static void FinishUnexpectedValue(Crawler crawler, bool deviatingType)
        {
            if (crawler.settings.typeInfoHandling == TypeInfoHandling.AddAllTypeInfo || (crawler.settings.typeInfoHandling == TypeInfoHandling.AddDeviatingTypeInfo && deviatingType))
            {
                crawler.writer.CloseObject();
            }
        }




=======
>>>>>>> a89e9bb1
        private static void SerializeCollection(Type objType, IEnumerable items, Crawler crawler)
        {
            var sb = crawler.sb;

            if (items is IEnumerable<string> string_items) SerializeStringCollection(string_items, crawler);
            else if (items is IEnumerable<int> int_items) SerializePrimitiveCollection(int_items, crawler);
            else if (items is IEnumerable<uint> uint_items) SerializePrimitiveCollection(uint_items, crawler);
            else if (items is IEnumerable<byte> byte_items) SerializePrimitiveCollection(byte_items, crawler);
            else if (items is IEnumerable<sbyte> sbyte_items) SerializePrimitiveCollection(sbyte_items, crawler);
            else if (items is IEnumerable<short> short_items) SerializePrimitiveCollection(short_items, crawler);
            else if (items is IEnumerable<ushort> ushort_items) SerializePrimitiveCollection(ushort_items, crawler);
            else if (items is IEnumerable<long> long_items) SerializePrimitiveCollection(long_items, crawler);
            else if (items is IEnumerable<ulong> ulong_items) SerializePrimitiveCollection(ulong_items, crawler);
            else if (items is IEnumerable<bool> bool_items) SerializePrimitiveCollection(bool_items, crawler);
            else if (items is IEnumerable<char> char_items) SerializePrimitiveCollection(char_items, crawler);
            else if (items is IEnumerable<float> float_items) SerializePrimitiveCollection(float_items, crawler);
            else if (items is IEnumerable<double> double_items) SerializePrimitiveCollection(double_items, crawler);
            else if (items is IEnumerable<IntPtr> intPtr_items) SerializePrimitiveCollection(intPtr_items, crawler);
            else if (items is IEnumerable<UIntPtr> uIntPtr_items) SerializePrimitiveCollection(uIntPtr_items, crawler);
            else 
            {                
                Type collectionType = objType.GetFirstTypeParamOfGenericInterface(typeof(IEnumerable<>));
                collectionType = collectionType ?? typeof(object);

                crawler.writer.OpenCollection();
                bool isFirstItem = true;
                int index = 0;
                foreach (var item in items)
                {
                    if (isFirstItem) isFirstItem = false;
                    else crawler.writer.WriteComma();
                    if (item != null && !item.GetType().IsValueType && !(item is string))
                    {
                        SerializeValue(item, collectionType, crawler.NewCollectionItem(item, "", index++));
                    }
                    else
                    {
                        SerializeValue(item, collectionType, crawler);
                    }
                }
                crawler.writer.CloseCollection();
            }
        }
        private static void SerializePrimitiveCollection<T>(IEnumerable<T> items, StringBuilder sb)
        {
            sb.Append('[');
            bool isFirstItem = true;
            foreach (var item in items)
            {
                if (isFirstItem) isFirstItem = false;
                else sb.Append(',');
                sb.Append(item.ToString());
            }
            sb.Append(']');
        }
        private static void SerializeStringCollection(IEnumerable<string> items, StringBuilder sb)
        {
            sb.Append('[');
            bool isFirstItem = true;
            foreach (var item in items)
            {
                if (isFirstItem) isFirstItem = false;
                else sb.Append(',');
                sb.Append('\"').WriteEscapedString(item).Append('\"');
            }
            sb.Append(']');
        }

        private static void SerializeComplexType(object obj, Type expectedType, Crawler crawler)
        {
            var sb = crawler.sb;
            var settings = crawler.settings;

            Type objType = obj.GetType();

            if (objType.IsNullable() && obj == null)
            {
                crawler.writer.WriteNullValue();
                return;
            }

            bool isFirstField = true;
            crawler.writer.OpenObject();

            bool deviatingType = expectedType != obj.GetType();
            if (settings.typeInfoHandling == TypeInfoHandling.AddAllTypeInfo || (settings.typeInfoHandling == TypeInfoHandling.AddDeviatingTypeInfo && deviatingType))
            {
                if (isFirstField) isFirstField = false;
                crawler.writer.WriteTypeInfo(objType.FullName);
            }

            TypeCache typeCache = typeCaches[settings.dataSelection.ToInt()];
            List<MemberInfo> members;
            using (var lockHandle = typeCacheLock.LockReadOnly())
            {
                if (!typeCache.memberInfos.TryGetValue(objType, out members))
                {
                    lockHandle.UpgradeToWriteMode();

                    members = new List<MemberInfo>();
                    if (settings.dataSelection == DataSelection.PublicFieldsAndProperties)
                    {
                        members.AddRange(objType.GetFields(BindingFlags.Public | BindingFlags.Instance));
                        members.AddRange(objType.GetProperties(BindingFlags.Public | BindingFlags.Instance).Where(prop => prop.GetMethod != null));
                    }
                    else
                    {
                        members.AddRange(objType.GetFields(BindingFlags.NonPublic | BindingFlags.Public | BindingFlags.Instance));
                        Type t = objType.BaseType;
                        while (t != null)
                        {
                            members.AddRange(t.GetFields(BindingFlags.NonPublic | BindingFlags.Instance).Where(baseField => !members.Any(field => field.Name == baseField.Name)));
                            t = t.BaseType;
                        }
                    }
                    typeCache.memberInfos[objType] = members;
                }
            }

            foreach (var field in members)
            {
                if (isFirstField) isFirstField = false;
                else crawler.writer.WriteComma();

                Action<object, MemberInfo, Crawler> writer;
                using (var lockHandle = typeCacheLock.LockReadOnly())
                {
                    if (!typeCache.fieldWriters.TryGetValue(field, out writer))
                    {
                        lockHandle.UpgradeToWriteMode();
                        writer = CreateFieldWriter(objType, field, settings);
                        typeCache.fieldWriters[field] = writer;
                    }
                }
                writer.Invoke(obj, field, crawler);
            }
            crawler.writer.CloseObject();
        }

        private static Action<object, MemberInfo, Crawler> CreateFieldWriter(Type objType, MemberInfo member, Settings settings)
        {
            Type memberType = member is FieldInfo field ? field.FieldType : member is PropertyInfo property ? property.PropertyType : default;

            if (memberType == typeof(string)) return CreateStringFieldWriter(member, settings);
            else if (memberType == typeof(int)) return CreatePrimitiveFieldWriter<int>(objType, member, settings);
            else if (memberType == typeof(uint)) return CreatePrimitiveFieldWriter<uint>(objType, member, settings);
            else if (memberType == typeof(byte)) return CreatePrimitiveFieldWriter<byte>(objType, member, settings);
            else if (memberType == typeof(sbyte)) return CreatePrimitiveFieldWriter<sbyte>(objType, member, settings);
            else if (memberType == typeof(short)) return CreatePrimitiveFieldWriter<short>(objType, member, settings);
            else if (memberType == typeof(ushort)) return CreatePrimitiveFieldWriter<ushort>(objType, member, settings);
            else if (memberType == typeof(long)) return CreatePrimitiveFieldWriter<long>(objType, member, settings);
            else if (memberType == typeof(ulong)) return CreatePrimitiveFieldWriter<ulong>(objType, member, settings);
            else if (memberType == typeof(bool)) return CreatePrimitiveFieldWriter<bool>(objType, member, settings);
            else if (memberType == typeof(char)) return CreatePrimitiveFieldWriter<char>(objType, member, settings);
            else if (memberType == typeof(float)) return CreatePrimitiveFieldWriter<float>(objType, member, settings);
            else if (memberType == typeof(double)) return CreatePrimitiveFieldWriter<double>(objType, member, settings);
            else if (memberType == typeof(IntPtr)) return CreatePrimitiveFieldWriter<IntPtr>(objType, member, settings);
            else if (memberType == typeof(UIntPtr)) return CreatePrimitiveFieldWriter<UIntPtr>(objType, member, settings);
            else if (memberType.IsAssignableTo(typeof(IEnumerable)) && 
                        (memberType.IsAssignableTo(typeof(ICollection)) || 
                         memberType.IsOfGenericType(typeof(ICollection<>))))
            {

                return CreateCollectionFieldWriter(member, settings);
            }

            string fieldName = PrepareFieldName(member, settings);

            Action<object, MemberInfo, Crawler> writer = (obj, member, crawler) =>
            {
                crawler.sb.Append(fieldName);
                var (memberType, value) = member is FieldInfo field ? (field.FieldType, field.GetValue(obj)) : 
                                          member is PropertyInfo property ? (property.PropertyType, property.GetValue(obj)) : 
                                          default;
                SerializeValue(value, memberType, crawler.NewChild(value, member.Name));
            };

            return writer;
        }
<<<<<<< HEAD

        private static void SerializePrimitiveCollection<T>(IEnumerable<T> items, Crawler crawler)
        {
            crawler.writer.OpenCollection();
            bool isFirstItem = true;
            foreach (var item in items)
            {
                if (isFirstItem) isFirstItem = false;
                else crawler.writer.WriteComma();
                crawler.writer.WritePrimitiveValue(item);
            }
            crawler.writer.CloseCollection();
        }

        private static void SerializeStringCollection(IEnumerable<string> items, Crawler crawler)
        {
            crawler.writer.OpenCollection();
            bool isFirstItem = true;
            foreach (var item in items)
            {
                if (isFirstItem) isFirstItem = false;
                else crawler.writer.WriteComma();
                crawler.writer.WriteStringValue(item);
            }
            crawler.writer.CloseCollection();
        }

        private static Action<object, MemberInfo, Crawler> CreatePrimitiveFieldWriter<T>(Type objType, MemberInfo member, Settings settings)
=======
        private static Action<object, MemberInfo, Crawler> CreateFieldWriter<T>(Type objType, MemberInfo member, Settings settings)
>>>>>>> a89e9bb1
        {
            string fieldName = PrepareFieldName(member, settings);

            var parameter = Expression.Parameter(typeof(object));
            var castedParameter = Expression.Convert(parameter, objType);
            var fieldAccess = member is FieldInfo field ? Expression.Field(castedParameter, field) : member is PropertyInfo property ? Expression.Property(castedParameter, property) : default;
            var lambda = Expression.Lambda<Func<object, T>>(fieldAccess, parameter);
            var compiledGetter = lambda.Compile();

            Action<object, MemberInfo, Crawler>  writer = (obj, member, crawler) =>
            {
                crawler.writer.WritePreparedString(fieldName);
                var value = compiledGetter(obj);
                if (value != null) PrepareUnexpectedValue(crawler, false, value.GetType());
                crawler.writer.WritePrimitiveValue(value);
                if (value != null) FinishUnexpectedValue(crawler, false);
            };

            return writer;
        }
        private static Action<object, MemberInfo, Crawler> CreateStringFieldWriter(MemberInfo member, Settings settings)
        {
            string fieldName = PrepareFieldName(member, settings);

            Action<object, MemberInfo, Crawler> writer = (obj, member, crawler) =>
            {
                crawler.writer.WritePreparedString(fieldName);
                var value = (string) (member is FieldInfo field ? field.GetValue(obj) : member is PropertyInfo property ? property.GetValue(obj) : default);
                if (value != null) PrepareUnexpectedValue(crawler, false, value.GetType());
                crawler.writer.WriteStringValue(value);
                FinishUnexpectedValue(crawler, false);
            };

            return writer;
        }

<<<<<<< HEAD
        private static Action<object, MemberInfo, Crawler> CreatePrimitiveCollectionFieldWriter<T>(MemberInfo member, Settings settings)
=======
        private static Action<object, MemberInfo, Crawler> CreateCollectionFieldWriter(MemberInfo member, Settings settings)
>>>>>>> a89e9bb1
        {
            Type collectionType = member is FieldInfo field ? field.FieldType.GetFirstTypeParamOfGenericInterface(typeof(IEnumerable<>)) :
                                  member is PropertyInfo property ? property.PropertyType.GetFirstTypeParamOfGenericInterface(typeof(IEnumerable<>)) :
                                  default;
            collectionType = collectionType ?? typeof(object);

            if (collectionType == typeof(string)) return CreateStringCollectionFieldWriter(member, settings);
            else if (collectionType == typeof(int)) return CreateCollectionFieldWriter<int>(member, settings);
            else if (collectionType == typeof(uint)) return CreateCollectionFieldWriter<uint>(member, settings);
            else if (collectionType == typeof(byte)) return CreateCollectionFieldWriter<byte>(member, settings);
            else if (collectionType == typeof(sbyte)) return CreateCollectionFieldWriter<sbyte>(member, settings);
            else if (collectionType == typeof(short)) return CreateCollectionFieldWriter<short>(member, settings);
            else if (collectionType == typeof(ushort)) return CreateCollectionFieldWriter<ushort>(member, settings);
            else if (collectionType == typeof(long)) return CreateCollectionFieldWriter<long>(member, settings);
            else if (collectionType == typeof(ulong)) return CreateCollectionFieldWriter<ulong>(member, settings);
            else if (collectionType == typeof(bool)) return CreateCollectionFieldWriter<bool>(member, settings);
            else if (collectionType == typeof(char)) return CreateCollectionFieldWriter<char>(member, settings);
            else if (collectionType == typeof(float)) return CreateCollectionFieldWriter<float>(member, settings);
            else if (collectionType == typeof(double)) return CreateCollectionFieldWriter<double>(member, settings);
            else if (collectionType == typeof(IntPtr)) return CreateCollectionFieldWriter<IntPtr>(member, settings);
            else if (collectionType == typeof(UIntPtr)) return CreateCollectionFieldWriter<UIntPtr>(member, settings);

            var parameter = Expression.Parameter(typeof(object));
            Type declaringType = member is FieldInfo field2 ? field2.DeclaringType : member is PropertyInfo property2 ? property2.DeclaringType : default;
            var castedParameter = Expression.Convert(parameter, declaringType);
            var fieldAccess = member is FieldInfo field3 ? Expression.Field(castedParameter, field3) : member is PropertyInfo property3 ? Expression.Property(castedParameter, property3) : default;
            var castFieldAccess = Expression.Convert(fieldAccess, typeof(IEnumerable));
            var lambda = Expression.Lambda<Func<object, IEnumerable>>(castFieldAccess, parameter);
            var compiledGetter = lambda.Compile();

            string fieldName = PrepareFieldName(member, settings);
            Action<object, MemberInfo, Crawler> writer = (obj, member, crawler) =>
<<<<<<< HEAD
            {                
                IEnumerable<T> items = (IEnumerable<T>) (member is FieldInfo field ? field.GetValue(obj) : member is PropertyInfo property ? property.GetValue(obj) : default);
                crawler.writer.WritePreparedString(fieldName);
=======
            {
                //IEnumerable items = (IEnumerable)(member is FieldInfo field ? field.GetValue(obj) : member is PropertyInfo property ? property.GetValue(obj) : default);
                IEnumerable items = compiledGetter(obj);
                crawler.sb.Append(fieldName);
>>>>>>> a89e9bb1
                PrepareUnexpectedValue(crawler, false, items.GetType());
                crawler.writer.OpenCollection();
                bool isFirstItem = true;
                int index = 0;
                foreach (var item in items)
                {
                    if (isFirstItem) isFirstItem = false;
<<<<<<< HEAD
                    else crawler.writer.WriteComma();
                    PrepareUnexpectedValue(crawler, false, item.GetType());
                    crawler.writer.WritePrimitiveValue(item);
                    FinishUnexpectedValue(crawler, false);
=======
                    else crawler.sb.Append(',');
                    if (item != null && !item.GetType().IsPrimitive && !(item is string))
                    {
                        SerializeValue(item, collectionType, crawler.NewCollectionItem(item, member.Name, index));
                    }
                    else
                    {
                        SerializeValue(item, collectionType, crawler);
                    }
                    index++;
>>>>>>> a89e9bb1
                }
                crawler.writer.CloseCollection();
                FinishUnexpectedValue(crawler, false);
            };

            return writer;
        }
        private static Action<object, MemberInfo, Crawler> CreateCollectionFieldWriter<T>(MemberInfo member, Settings settings)
        {
            var parameter = Expression.Parameter(typeof(object));
            Type declaringType = member is FieldInfo field2 ? field2.DeclaringType : member is PropertyInfo property2 ? property2.DeclaringType : default;
            var castedParameter = Expression.Convert(parameter, declaringType);
            var fieldAccess = member is FieldInfo field3 ? Expression.Field(castedParameter, field3) : member is PropertyInfo property3 ? Expression.Property(castedParameter, property3) : default;
            var castFieldAccess = Expression.Convert(fieldAccess, typeof(IEnumerable<T>));
            var lambda = Expression.Lambda<Func<object, IEnumerable<T>>>(castFieldAccess, parameter);
            var compiledGetter = lambda.Compile();

            string fieldName = PrepareFieldName(member, settings);

            Action<object, MemberInfo, Crawler> writer = (obj, member, crawler) =>
<<<<<<< HEAD
            {                
                IEnumerable<string> items = (IEnumerable<string>)(member is FieldInfo field ? field.GetValue(obj) : member is PropertyInfo property ? property.GetValue(obj) : default);
                crawler.writer.WritePreparedString(fieldName);
=======
            {
                //IEnumerable<T> items = (IEnumerable<T>) (member is FieldInfo field ? field.GetValue(obj) : member is PropertyInfo property ? property.GetValue(obj) : default);
                IEnumerable<T> items = compiledGetter(obj);
                crawler.sb.Append(fieldName);
>>>>>>> a89e9bb1
                PrepareUnexpectedValue(crawler, false, items.GetType());
                crawler.writer.OpenCollection();
                bool isFirstItem = true;
                foreach (var item in items)
                {
                    if (isFirstItem) isFirstItem = false;
                    else crawler.writer.WriteComma();
                    PrepareUnexpectedValue(crawler, false, item.GetType());
<<<<<<< HEAD
                    crawler.writer.WriteStringValue(item);
=======
                    crawler.sb.Append(item.ToString());
>>>>>>> a89e9bb1
                    FinishUnexpectedValue(crawler, false);
                }
                crawler.writer.CloseCollection();
                FinishUnexpectedValue(crawler, false);
            };

            return writer;
        }
        private static Action<object, MemberInfo, Crawler> CreateStringCollectionFieldWriter(MemberInfo member, Settings settings)
        {
            var parameter = Expression.Parameter(typeof(object));
            Type declaringType = member is FieldInfo field2 ? field2.DeclaringType : member is PropertyInfo property2 ? property2.DeclaringType : default;
            var castedParameter = Expression.Convert(parameter, declaringType);
            var fieldAccess = member is FieldInfo field3 ? Expression.Field(castedParameter, field3) : member is PropertyInfo property3 ? Expression.Property(castedParameter, property3) : default;
            var castFieldAccess = Expression.Convert(fieldAccess, typeof(IEnumerable<string>));
            var lambda = Expression.Lambda<Func<object, IEnumerable<string>>>(castFieldAccess, parameter);
            var compiledGetter = lambda.Compile();

<<<<<<< HEAD
            if (collectionType == typeof(string)) return CreateStringCollectionFieldWriter(member, settings);
            else if (collectionType == typeof(int)) return CreatePrimitiveCollectionFieldWriter<int>(member, settings);
            else if (collectionType == typeof(uint)) return CreatePrimitiveCollectionFieldWriter<uint>(member, settings);
            else if (collectionType == typeof(byte)) return CreatePrimitiveCollectionFieldWriter<byte>(member, settings);
            else if (collectionType == typeof(sbyte)) return CreatePrimitiveCollectionFieldWriter<sbyte>(member, settings);
            else if (collectionType == typeof(short)) return CreatePrimitiveCollectionFieldWriter<short>(member, settings);
            else if (collectionType == typeof(ushort)) return CreatePrimitiveCollectionFieldWriter<ushort>(member, settings);
            else if (collectionType == typeof(long)) return CreatePrimitiveCollectionFieldWriter<long>(member, settings);
            else if (collectionType == typeof(ulong)) return CreatePrimitiveCollectionFieldWriter<ulong>(member, settings);
            else if (collectionType == typeof(bool)) return CreatePrimitiveCollectionFieldWriter<bool>(member, settings);
            else if (collectionType == typeof(char)) return CreatePrimitiveCollectionFieldWriter<char>(member, settings);
            else if (collectionType == typeof(float)) return CreatePrimitiveCollectionFieldWriter<float>(member, settings);
            else if (collectionType == typeof(double)) return CreatePrimitiveCollectionFieldWriter<double>(member, settings);
            else if (collectionType == typeof(IntPtr)) return CreatePrimitiveCollectionFieldWriter<IntPtr>(member, settings);
            else if (collectionType == typeof(UIntPtr)) return CreatePrimitiveCollectionFieldWriter<UIntPtr>(member, settings);
            
=======
>>>>>>> a89e9bb1
            string fieldName = PrepareFieldName(member, settings);

            Action<object, MemberInfo, Crawler> writer = (obj, member, crawler) =>
            {
<<<<<<< HEAD
                IEnumerable items = (IEnumerable)(member is FieldInfo field ? field.GetValue(obj) : member is PropertyInfo property ? property.GetValue(obj) : default);
                crawler.writer.WritePreparedString(fieldName);
=======
                //IEnumerable<string> items = (IEnumerable<string>)(member is FieldInfo field ? field.GetValue(obj) : member is PropertyInfo property ? property.GetValue(obj) : default);
                IEnumerable<string> items = compiledGetter(obj);
                crawler.sb.Append(fieldName);
>>>>>>> a89e9bb1
                PrepareUnexpectedValue(crawler, false, items.GetType());
                crawler.writer.OpenCollection();
                bool isFirstItem = true;
                foreach (var item in items)
                {
                    if (isFirstItem) isFirstItem = false;
<<<<<<< HEAD
                    else crawler.writer.WriteComma();
                    if (item != null && !item.GetType().IsPrimitive && !(item is string))
                    {
                        SerializeValue(item, collectionType, crawler.NewCollectionItem(item, member.Name, index));
                    }
                    else
                    {
                        SerializeValue(item, collectionType, crawler);
                    }
                    index++;
=======
                    else crawler.sb.Append(',');
                    PrepareUnexpectedValue(crawler, false, item.GetType());
                    crawler.sb.Append('\"').WriteEscapedString(item).Append('\"');
                    FinishUnexpectedValue(crawler, false);
>>>>>>> a89e9bb1
                }
                crawler.writer.CloseCollection();
                FinishUnexpectedValue(crawler, false);
            };

            return writer;
        }


        private static string PrepareFieldName(MemberInfo member, Settings settings)
        {
            if (settings.dataSelection == DataSelection.PublicAndPrivateFields_CleanBackingFields && 
                member.Name.StartsWith('<') && 
                member.Name.EndsWith(">k__BackingField")) return $"\"{member.Name.Substring("<", ">")}\":";

            return $"\"{member.Name}\":";
        }

<<<<<<< HEAD
        public static StringBuilder WriteEscapedString(this StringBuilder sb, string str)
=======
        static void PrepareUnexpectedValue(Crawler crawler, bool deviatingType, Type objType)
        {
            if (crawler.settings.typeInfoHandling == TypeInfoHandling.AddAllTypeInfo || (crawler.settings.typeInfoHandling == TypeInfoHandling.AddDeviatingTypeInfo && deviatingType))
            {
                crawler.sb.Append('{')
                .Append("\"$type\":\"").Append(objType.FullName).Append("\",")
                .Append("\"$value\":");
            }
        }

        static void FinishUnexpectedValue(Crawler crawler, bool deviatingType)
        {
            if (crawler.settings.typeInfoHandling == TypeInfoHandling.AddAllTypeInfo || (crawler.settings.typeInfoHandling == TypeInfoHandling.AddDeviatingTypeInfo && deviatingType))
            {
                crawler.sb.Append("}");
            }
        }

        private static StringBuilder WriteEscapedString(this StringBuilder sb, string str)
>>>>>>> a89e9bb1
        {
            foreach (char c in str)
            {
                switch (c)
                {
                    case '\"': sb.Append("\\\""); break;
                    case '\\': sb.Append("\\\\"); break;
                    case '\b': sb.Append("\\b"); break;
                    case '\f': sb.Append("\\f"); break;
                    case '\n': sb.Append("\\n"); break;
                    case '\r': sb.Append("\\r"); break;
                    case '\t': sb.Append("\\t"); break;
                    default: sb.Append(c); break;
                }
            }
            return sb;
        }
    }



    internal class JsonTest
    {
        public static void Run()
        {
            var opt = new JsonSerializerOptions()
            {
                IncludeFields = true,
                ReferenceHandler = ReferenceHandler.Preserve
            };

            int iterations = 5_000_000;

            //var testDto = new TestDto(99, new MyEmbedded1());
            var testDto = new TestDto2();
            string json;

            GC.Collect();
            AppTime.Wait(1.Seconds());
            var tk = AppTime.TimeKeeper;
            for (int i = 0; i < iterations; i++)
            {
                json = JsonSerializer.Serialize(testDto, opt);
            }
            Console.WriteLine(tk.Elapsed);
            GC.Collect();
            AppTime.Wait(1.Seconds());

            var settings = new MyJsonSerializer.Settings()
            {
                referenceCheck = MyJsonSerializer.ReferenceCheck.AlwaysReplaceByRef,
                typeInfoHandling = MyJsonSerializer.TypeInfoHandling.AddDeviatingTypeInfo,
                dataSelection = MyJsonSerializer.DataSelection.PublicAndPrivateFields_CleanBackingFields
            };
            tk.Restart();
            for (int i = 0; i < iterations; i++)
            {
                json = MyJsonSerializer.Serialize(testDto, settings);
            }
            Console.WriteLine(tk.Elapsed);
            GC.Collect();
            AppTime.Wait(1.Seconds());

            tk.Restart();
            for (int i = 0; i < iterations; i++)
            {
                json = FeatureLoom.Serialization.Json.SerializeToJson(testDto);
            }
            Console.WriteLine(tk.Elapsed);
            GC.Collect();
            AppTime.Wait(1.Seconds());
            
            settings = new MyJsonSerializer.Settings()
            {
                referenceCheck = MyJsonSerializer.ReferenceCheck.NoRefCheck,
                typeInfoHandling = MyJsonSerializer.TypeInfoHandling.AddNoTypeInfo,
                dataSelection = MyJsonSerializer.DataSelection.PublicFieldsAndProperties
            };
            tk.Restart();
            for (int i = 0; i < iterations; i++)
            {
                json = MyJsonSerializer.Serialize<object>(testDto, settings);
            }
            Console.WriteLine(tk.Elapsed);
            GC.Collect();
            AppTime.Wait(1.Seconds());


            //var result = JsonSerializer.Deserialize<TestDto>(json);
            Console.ReadKey();
        }

    }
}<|MERGE_RESOLUTION|>--- conflicted
+++ resolved
@@ -401,7 +401,6 @@
             return;
         }
 
-<<<<<<< HEAD
         static void PrepareUnexpectedValue(Crawler crawler, bool deviatingType, Type objType)
         {
             if (crawler.settings.typeInfoHandling == TypeInfoHandling.AddAllTypeInfo || (crawler.settings.typeInfoHandling == TypeInfoHandling.AddDeviatingTypeInfo && deviatingType))
@@ -423,8 +422,6 @@
 
 
 
-=======
->>>>>>> a89e9bb1
         private static void SerializeCollection(Type objType, IEnumerable items, Crawler crawler)
         {
             var sb = crawler.sb;
@@ -468,30 +465,6 @@
                 crawler.writer.CloseCollection();
             }
         }
-        private static void SerializePrimitiveCollection<T>(IEnumerable<T> items, StringBuilder sb)
-        {
-            sb.Append('[');
-            bool isFirstItem = true;
-            foreach (var item in items)
-            {
-                if (isFirstItem) isFirstItem = false;
-                else sb.Append(',');
-                sb.Append(item.ToString());
-            }
-            sb.Append(']');
-        }
-        private static void SerializeStringCollection(IEnumerable<string> items, StringBuilder sb)
-        {
-            sb.Append('[');
-            bool isFirstItem = true;
-            foreach (var item in items)
-            {
-                if (isFirstItem) isFirstItem = false;
-                else sb.Append(',');
-                sb.Append('\"').WriteEscapedString(item).Append('\"');
-            }
-            sb.Append(']');
-        }
 
         private static void SerializeComplexType(object obj, Type expectedType, Crawler crawler)
         {
@@ -604,7 +577,6 @@
 
             return writer;
         }
-<<<<<<< HEAD
 
         private static void SerializePrimitiveCollection<T>(IEnumerable<T> items, Crawler crawler)
         {
@@ -633,9 +605,6 @@
         }
 
         private static Action<object, MemberInfo, Crawler> CreatePrimitiveFieldWriter<T>(Type objType, MemberInfo member, Settings settings)
-=======
-        private static Action<object, MemberInfo, Crawler> CreateFieldWriter<T>(Type objType, MemberInfo member, Settings settings)
->>>>>>> a89e9bb1
         {
             string fieldName = PrepareFieldName(member, settings);
 
@@ -656,6 +625,7 @@
 
             return writer;
         }
+
         private static Action<object, MemberInfo, Crawler> CreateStringFieldWriter(MemberInfo member, Settings settings)
         {
             string fieldName = PrepareFieldName(member, settings);
@@ -672,86 +642,10 @@
             return writer;
         }
 
-<<<<<<< HEAD
         private static Action<object, MemberInfo, Crawler> CreatePrimitiveCollectionFieldWriter<T>(MemberInfo member, Settings settings)
-=======
-        private static Action<object, MemberInfo, Crawler> CreateCollectionFieldWriter(MemberInfo member, Settings settings)
->>>>>>> a89e9bb1
-        {
-            Type collectionType = member is FieldInfo field ? field.FieldType.GetFirstTypeParamOfGenericInterface(typeof(IEnumerable<>)) :
-                                  member is PropertyInfo property ? property.PropertyType.GetFirstTypeParamOfGenericInterface(typeof(IEnumerable<>)) :
-                                  default;
-            collectionType = collectionType ?? typeof(object);
-
-            if (collectionType == typeof(string)) return CreateStringCollectionFieldWriter(member, settings);
-            else if (collectionType == typeof(int)) return CreateCollectionFieldWriter<int>(member, settings);
-            else if (collectionType == typeof(uint)) return CreateCollectionFieldWriter<uint>(member, settings);
-            else if (collectionType == typeof(byte)) return CreateCollectionFieldWriter<byte>(member, settings);
-            else if (collectionType == typeof(sbyte)) return CreateCollectionFieldWriter<sbyte>(member, settings);
-            else if (collectionType == typeof(short)) return CreateCollectionFieldWriter<short>(member, settings);
-            else if (collectionType == typeof(ushort)) return CreateCollectionFieldWriter<ushort>(member, settings);
-            else if (collectionType == typeof(long)) return CreateCollectionFieldWriter<long>(member, settings);
-            else if (collectionType == typeof(ulong)) return CreateCollectionFieldWriter<ulong>(member, settings);
-            else if (collectionType == typeof(bool)) return CreateCollectionFieldWriter<bool>(member, settings);
-            else if (collectionType == typeof(char)) return CreateCollectionFieldWriter<char>(member, settings);
-            else if (collectionType == typeof(float)) return CreateCollectionFieldWriter<float>(member, settings);
-            else if (collectionType == typeof(double)) return CreateCollectionFieldWriter<double>(member, settings);
-            else if (collectionType == typeof(IntPtr)) return CreateCollectionFieldWriter<IntPtr>(member, settings);
-            else if (collectionType == typeof(UIntPtr)) return CreateCollectionFieldWriter<UIntPtr>(member, settings);
-
-            var parameter = Expression.Parameter(typeof(object));
-            Type declaringType = member is FieldInfo field2 ? field2.DeclaringType : member is PropertyInfo property2 ? property2.DeclaringType : default;
-            var castedParameter = Expression.Convert(parameter, declaringType);
-            var fieldAccess = member is FieldInfo field3 ? Expression.Field(castedParameter, field3) : member is PropertyInfo property3 ? Expression.Property(castedParameter, property3) : default;
-            var castFieldAccess = Expression.Convert(fieldAccess, typeof(IEnumerable));
-            var lambda = Expression.Lambda<Func<object, IEnumerable>>(castFieldAccess, parameter);
-            var compiledGetter = lambda.Compile();
-
+        {
             string fieldName = PrepareFieldName(member, settings);
-            Action<object, MemberInfo, Crawler> writer = (obj, member, crawler) =>
-<<<<<<< HEAD
-            {                
-                IEnumerable<T> items = (IEnumerable<T>) (member is FieldInfo field ? field.GetValue(obj) : member is PropertyInfo property ? property.GetValue(obj) : default);
-                crawler.writer.WritePreparedString(fieldName);
-=======
-            {
-                //IEnumerable items = (IEnumerable)(member is FieldInfo field ? field.GetValue(obj) : member is PropertyInfo property ? property.GetValue(obj) : default);
-                IEnumerable items = compiledGetter(obj);
-                crawler.sb.Append(fieldName);
->>>>>>> a89e9bb1
-                PrepareUnexpectedValue(crawler, false, items.GetType());
-                crawler.writer.OpenCollection();
-                bool isFirstItem = true;
-                int index = 0;
-                foreach (var item in items)
-                {
-                    if (isFirstItem) isFirstItem = false;
-<<<<<<< HEAD
-                    else crawler.writer.WriteComma();
-                    PrepareUnexpectedValue(crawler, false, item.GetType());
-                    crawler.writer.WritePrimitiveValue(item);
-                    FinishUnexpectedValue(crawler, false);
-=======
-                    else crawler.sb.Append(',');
-                    if (item != null && !item.GetType().IsPrimitive && !(item is string))
-                    {
-                        SerializeValue(item, collectionType, crawler.NewCollectionItem(item, member.Name, index));
-                    }
-                    else
-                    {
-                        SerializeValue(item, collectionType, crawler);
-                    }
-                    index++;
->>>>>>> a89e9bb1
-                }
-                crawler.writer.CloseCollection();
-                FinishUnexpectedValue(crawler, false);
-            };
-
-            return writer;
-        }
-        private static Action<object, MemberInfo, Crawler> CreateCollectionFieldWriter<T>(MemberInfo member, Settings settings)
-        {
+
             var parameter = Expression.Parameter(typeof(object));
             Type declaringType = member is FieldInfo field2 ? field2.DeclaringType : member is PropertyInfo property2 ? property2.DeclaringType : default;
             var castedParameter = Expression.Convert(parameter, declaringType);
@@ -759,20 +653,11 @@
             var castFieldAccess = Expression.Convert(fieldAccess, typeof(IEnumerable<T>));
             var lambda = Expression.Lambda<Func<object, IEnumerable<T>>>(castFieldAccess, parameter);
             var compiledGetter = lambda.Compile();
-
-            string fieldName = PrepareFieldName(member, settings);
-
             Action<object, MemberInfo, Crawler> writer = (obj, member, crawler) =>
-<<<<<<< HEAD
-            {                
-                IEnumerable<string> items = (IEnumerable<string>)(member is FieldInfo field ? field.GetValue(obj) : member is PropertyInfo property ? property.GetValue(obj) : default);
-                crawler.writer.WritePreparedString(fieldName);
-=======
             {
                 //IEnumerable<T> items = (IEnumerable<T>) (member is FieldInfo field ? field.GetValue(obj) : member is PropertyInfo property ? property.GetValue(obj) : default);
                 IEnumerable<T> items = compiledGetter(obj);
-                crawler.sb.Append(fieldName);
->>>>>>> a89e9bb1
+                crawler.writer.WritePreparedString(fieldName);
                 PrepareUnexpectedValue(crawler, false, items.GetType());
                 crawler.writer.OpenCollection();
                 bool isFirstItem = true;
@@ -781,11 +666,7 @@
                     if (isFirstItem) isFirstItem = false;
                     else crawler.writer.WriteComma();
                     PrepareUnexpectedValue(crawler, false, item.GetType());
-<<<<<<< HEAD
-                    crawler.writer.WriteStringValue(item);
-=======
-                    crawler.sb.Append(item.ToString());
->>>>>>> a89e9bb1
+                    crawler.writer.WritePrimitiveValue(item);
                     FinishUnexpectedValue(crawler, false);
                 }
                 crawler.writer.CloseCollection();
@@ -794,17 +675,40 @@
 
             return writer;
         }
+
         private static Action<object, MemberInfo, Crawler> CreateStringCollectionFieldWriter(MemberInfo member, Settings settings)
         {
-            var parameter = Expression.Parameter(typeof(object));
-            Type declaringType = member is FieldInfo field2 ? field2.DeclaringType : member is PropertyInfo property2 ? property2.DeclaringType : default;
-            var castedParameter = Expression.Convert(parameter, declaringType);
-            var fieldAccess = member is FieldInfo field3 ? Expression.Field(castedParameter, field3) : member is PropertyInfo property3 ? Expression.Property(castedParameter, property3) : default;
-            var castFieldAccess = Expression.Convert(fieldAccess, typeof(IEnumerable<string>));
-            var lambda = Expression.Lambda<Func<object, IEnumerable<string>>>(castFieldAccess, parameter);
-            var compiledGetter = lambda.Compile();
-
-<<<<<<< HEAD
+            string fieldName = PrepareFieldName(member, settings);
+
+            Action<object, MemberInfo, Crawler> writer = (obj, member, crawler) =>
+            {                
+                IEnumerable<string> items = (IEnumerable<string>)(member is FieldInfo field ? field.GetValue(obj) : member is PropertyInfo property ? property.GetValue(obj) : default);
+                crawler.writer.WritePreparedString(fieldName);
+                PrepareUnexpectedValue(crawler, false, items.GetType());
+                crawler.writer.OpenCollection();
+                bool isFirstItem = true;
+                foreach (var item in items)
+                {
+                    if (isFirstItem) isFirstItem = false;
+                    else crawler.writer.WriteComma();
+                    PrepareUnexpectedValue(crawler, false, item.GetType());
+                    crawler.writer.WriteStringValue(item);
+                    FinishUnexpectedValue(crawler, false);
+                }
+                crawler.writer.CloseCollection();
+                FinishUnexpectedValue(crawler, false);
+            };
+
+            return writer;
+        }
+
+        private static Action<object, MemberInfo, Crawler> CreateCollectionFieldWriter(MemberInfo member, Settings settings)
+        {
+            Type collectionType = member is FieldInfo field ? field.FieldType.GetFirstTypeParamOfGenericInterface(typeof(IEnumerable<>)) :
+                                  member is PropertyInfo property ? property.PropertyType.GetFirstTypeParamOfGenericInterface(typeof(IEnumerable<>)) :
+                                  default;
+            collectionType = collectionType ?? typeof(object);
+
             if (collectionType == typeof(string)) return CreateStringCollectionFieldWriter(member, settings);
             else if (collectionType == typeof(int)) return CreatePrimitiveCollectionFieldWriter<int>(member, settings);
             else if (collectionType == typeof(uint)) return CreatePrimitiveCollectionFieldWriter<uint>(member, settings);
@@ -821,27 +725,18 @@
             else if (collectionType == typeof(IntPtr)) return CreatePrimitiveCollectionFieldWriter<IntPtr>(member, settings);
             else if (collectionType == typeof(UIntPtr)) return CreatePrimitiveCollectionFieldWriter<UIntPtr>(member, settings);
             
-=======
->>>>>>> a89e9bb1
             string fieldName = PrepareFieldName(member, settings);
-
             Action<object, MemberInfo, Crawler> writer = (obj, member, crawler) =>
             {
-<<<<<<< HEAD
                 IEnumerable items = (IEnumerable)(member is FieldInfo field ? field.GetValue(obj) : member is PropertyInfo property ? property.GetValue(obj) : default);
                 crawler.writer.WritePreparedString(fieldName);
-=======
-                //IEnumerable<string> items = (IEnumerable<string>)(member is FieldInfo field ? field.GetValue(obj) : member is PropertyInfo property ? property.GetValue(obj) : default);
-                IEnumerable<string> items = compiledGetter(obj);
-                crawler.sb.Append(fieldName);
->>>>>>> a89e9bb1
                 PrepareUnexpectedValue(crawler, false, items.GetType());
                 crawler.writer.OpenCollection();
                 bool isFirstItem = true;
+                int index = 0;
                 foreach (var item in items)
                 {
                     if (isFirstItem) isFirstItem = false;
-<<<<<<< HEAD
                     else crawler.writer.WriteComma();
                     if (item != null && !item.GetType().IsPrimitive && !(item is string))
                     {
@@ -852,12 +747,6 @@
                         SerializeValue(item, collectionType, crawler);
                     }
                     index++;
-=======
-                    else crawler.sb.Append(',');
-                    PrepareUnexpectedValue(crawler, false, item.GetType());
-                    crawler.sb.Append('\"').WriteEscapedString(item).Append('\"');
-                    FinishUnexpectedValue(crawler, false);
->>>>>>> a89e9bb1
                 }
                 crawler.writer.CloseCollection();
                 FinishUnexpectedValue(crawler, false);
@@ -866,7 +755,6 @@
             return writer;
         }
 
-
         private static string PrepareFieldName(MemberInfo member, Settings settings)
         {
             if (settings.dataSelection == DataSelection.PublicAndPrivateFields_CleanBackingFields && 
@@ -876,29 +764,7 @@
             return $"\"{member.Name}\":";
         }
 
-<<<<<<< HEAD
         public static StringBuilder WriteEscapedString(this StringBuilder sb, string str)
-=======
-        static void PrepareUnexpectedValue(Crawler crawler, bool deviatingType, Type objType)
-        {
-            if (crawler.settings.typeInfoHandling == TypeInfoHandling.AddAllTypeInfo || (crawler.settings.typeInfoHandling == TypeInfoHandling.AddDeviatingTypeInfo && deviatingType))
-            {
-                crawler.sb.Append('{')
-                .Append("\"$type\":\"").Append(objType.FullName).Append("\",")
-                .Append("\"$value\":");
-            }
-        }
-
-        static void FinishUnexpectedValue(Crawler crawler, bool deviatingType)
-        {
-            if (crawler.settings.typeInfoHandling == TypeInfoHandling.AddAllTypeInfo || (crawler.settings.typeInfoHandling == TypeInfoHandling.AddDeviatingTypeInfo && deviatingType))
-            {
-                crawler.sb.Append("}");
-            }
-        }
-
-        private static StringBuilder WriteEscapedString(this StringBuilder sb, string str)
->>>>>>> a89e9bb1
         {
             foreach (char c in str)
             {
